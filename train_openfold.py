--- conflicted
+++ resolved
@@ -435,13 +435,12 @@
                 filtered by the release date of the target'''
     )
     parser.add_argument(
-<<<<<<< HEAD
         "--train_mmcif_data_cache_path", type=str, default=None,
-        help="path to the json file which records all the information of mmcif structures used during training"
-=======
+        help="Path to the json file which records all the information of mmcif structures used during training"
+    )
+    parser.add_argument(
         "--use_single_seq_mode", type=str, default=False,
         help="Use single sequence embeddings instead of MSAs."
->>>>>>> 9e32781f
     )
     parser.add_argument(
         "--distillation_data_dir", type=str, default=None,
