import re
import copy
import importlib
import ml_collections as mlc


def set_inf(c, inf):
    for k, v in c.items():
        if isinstance(v, mlc.ConfigDict):
            set_inf(v, inf)
        elif k == "inf":
            c[k] = inf


def enforce_config_constraints(config):
    def string_to_setting(s):
        path = s.split('.')
        setting = config
        for p in path:
            setting = setting.get(p)

        return setting

    mutually_exclusive_bools = [
        (
            "model.template.average_templates", 
            "model.template.offload_templates"
        ),
        (
            "globals.use_lma",
            "globals.use_flash",
        ),
    ]

    for s1, s2 in mutually_exclusive_bools:
        s1_setting = string_to_setting(s1)
        s2_setting = string_to_setting(s2)
        if(s1_setting and s2_setting):
            raise ValueError(f"Only one of {s1} and {s2} may be set at a time")

    fa_is_installed = importlib.util.find_spec("flash_attn") is not None
    if(config.globals.use_flash and not fa_is_installed):
        raise ValueError("use_flash requires that FlashAttention is installed")

    if(
        config.globals.offload_inference and 
        not config.model.template.average_templates
    ):
        config.model.template.offload_templates = True


def model_config(
    name, 
    train=False, 
    low_prec=False, 
    long_sequence_inference=False
):
    c = copy.deepcopy(config)
    # TRAINING PRESETS
    if name == "initial_training":
        # AF2 Suppl. Table 4, "initial training" setting
        pass
    elif name == "finetuning":
        # AF2 Suppl. Table 4, "finetuning" setting
        c.data.train.crop_size = 384
        c.data.train.max_extra_msa = 5120
        c.data.train.max_msa_clusters = 512
        c.loss.violation.weight = 1.
        c.loss.experimentally_resolved.weight = 0.01
    elif name == "finetuning_ptm":
        c.data.train.max_extra_msa = 5120
        c.data.train.crop_size = 384
        c.data.train.max_msa_clusters = 512
        c.loss.violation.weight = 1.
        c.loss.experimentally_resolved.weight = 0.01
        c.model.heads.tm.enabled = True
        c.loss.tm.weight = 0.1
    elif name == "finetuning_no_templ":
        # AF2 Suppl. Table 4, "finetuning" setting
        c.data.train.crop_size = 384
        c.data.train.max_extra_msa = 5120
        c.data.train.max_msa_clusters = 512
        c.model.template.enabled = False
        c.loss.violation.weight = 1.
        c.loss.experimentally_resolved.weight = 0.01
    elif name == "finetuning_no_templ_ptm":
        # AF2 Suppl. Table 4, "finetuning" setting
        c.data.train.crop_size = 384
        c.data.train.max_extra_msa = 5120
        c.data.train.max_msa_clusters = 512
        c.model.template.enabled = False
        c.loss.violation.weight = 1.
        c.loss.experimentally_resolved.weight = 0.01
        c.model.heads.tm.enabled = True
        c.loss.tm.weight = 0.1
    # INFERENCE PRESETS
    elif name == "model_1":
        # AF2 Suppl. Table 5, Model 1.1.1
        c.data.train.max_extra_msa = 5120
        c.data.predict.max_extra_msa = 5120
        c.data.common.reduce_max_clusters_by_max_templates = True
        c.data.common.use_templates = True
        c.data.common.use_template_torsion_angles = True
        c.model.template.enabled = True
    elif name == "model_2":
        # AF2 Suppl. Table 5, Model 1.1.2
        c.data.common.reduce_max_clusters_by_max_templates = True
        c.data.common.use_templates = True
        c.data.common.use_template_torsion_angles = True
        c.model.template.enabled = True
    elif name == "model_3":
        # AF2 Suppl. Table 5, Model 1.2.1
        c.data.train.max_extra_msa = 5120
        c.data.predict.max_extra_msa = 5120
        c.model.template.enabled = False
    elif name == "model_4":
        # AF2 Suppl. Table 5, Model 1.2.2
        c.data.train.max_extra_msa = 5120
        c.data.predict.max_extra_msa = 5120
        c.model.template.enabled = False
    elif name == "model_5":
        # AF2 Suppl. Table 5, Model 1.2.3
        c.model.template.enabled = False
    elif name == "model_1_ptm":
        c.data.train.max_extra_msa = 5120
        c.data.predict.max_extra_msa = 5120 
        c.data.common.reduce_max_clusters_by_max_templates = True
        c.data.common.use_templates = True
        c.data.common.use_template_torsion_angles = True
        c.model.template.enabled = True
        c.model.heads.tm.enabled = True
        c.loss.tm.weight = 0.1
    elif name == "model_2_ptm":
        c.data.common.reduce_max_clusters_by_max_templates = True
        c.data.common.use_templates = True
        c.data.common.use_template_torsion_angles = True
        c.model.template.enabled = True
        c.model.heads.tm.enabled = True
        c.loss.tm.weight = 0.1
    elif name == "model_3_ptm":
        c.data.train.max_extra_msa = 5120
        c.data.predict.max_extra_msa = 5120
        c.model.template.enabled = False
        c.model.heads.tm.enabled = True
        c.loss.tm.weight = 0.1
    elif name == "model_4_ptm":
        c.data.train.max_extra_msa = 5120
        c.data.predict.max_extra_msa = 5120
        c.model.template.enabled = False
        c.model.heads.tm.enabled = True
        c.loss.tm.weight = 0.1
    elif name == "model_5_ptm":
        c.model.template.enabled = False
        c.model.heads.tm.enabled = True
        c.loss.tm.weight = 0.1
<<<<<<< HEAD
    elif "multimer" in name:
        c.update(multimer_config_update.copy_and_resolve_references())

        # Not used in multimer
        del c.model.template.template_pointwise_attention
        del c.loss.fape.backbone

        # TODO: Change max_msa_clusters and max_extra_msa to multimer feats within model
        if re.fullmatch("^model_[1-5]_multimer(_v2)?$", name):
            #c.model.input_embedder.num_msa = 252
            #c.model.extra_msa.extra_msa_embedder.num_extra_msa = 1152
            c.data.train.crop_size = 384

            c.data.train.max_msa_clusters = 252
            c.data.eval.max_msa_clusters = 252
            c.data.predict.max_msa_clusters = 252

            c.data.train.max_extra_msa = 1152
            c.data.eval.max_extra_msa = 1152
            c.data.predict.max_extra_msa = 1152

            c.model.evoformer_stack.fuse_projection_weights = False
            c.model.extra_msa.extra_msa_stack.fuse_projection_weights = False
            c.model.template.template_pair_stack.fuse_projection_weights = False
        elif name == 'model_4_multimer_v3':
            #c.model.extra_msa.extra_msa_embedder.num_extra_msa = 1152
            c.data.train.max_extra_msa = 1152
            c.data.eval.max_extra_msa = 1152
            c.data.predict.max_extra_msa = 1152
        elif name == 'model_5_multimer_v3':
            #c.model.extra_msa.extra_msa_embedder.num_extra_msa = 1152
            c.data.train.max_extra_msa = 1152
            c.data.eval.max_extra_msa = 1152
            c.data.predict.max_extra_msa = 1152
=======
    # SINGLE SEQUENCE EMBEDDING PRESETS
    elif name == "seqemb_initial_training":
        c.data.train.max_msa_clusters = 1
        c.data.eval.max_msa_clusters = 1
        c.data.train.max_distillation_msa_clusters = 1
    elif name == "seqemb_finetuning":
        c.data.train.max_msa_clusters = 1
        c.data.eval.max_msa_clusters = 1
        c.data.train.max_distillation_msa_clusters = 1
        c.data.train.crop_size = 384
        c.loss.violation.weight = 1.
        c.loss.experimentally_resolved.weight = 0.01
    elif name == "seq_model_esm1b":
        c.data.common.use_templates = True
        c.data.common.use_template_torsion_angles = True
        c.model.template.enabled = True
        c.data.predict.max_msa_clusters = 1
    elif name == "seq_model_esm1b_ptm":
        c.data.common.use_templates = True
        c.data.common.use_template_torsion_angles = True
        c.model.template.enabled = True
        c.data.predict.max_msa_clusters = 1
        c.model.heads.tm.enabled = True
        c.loss.tm.weight = 0.1
>>>>>>> 9e32781f
    else:
        raise ValueError("Invalid model name")

    if name.startswith("seq"):
        # Tell the data pipeline that we will use sequence embeddings instead of MSAs.
        c.data.seqemb_mode.enabled = True
        c.globals.seqemb_mode_enabled = True
        # In seqemb mode, we turn off the ExtraMSAStack and Evoformer's column attention.
        c.model.extra_msa.enabled = False
        c.model.evoformer_stack.no_column_attention = True
        c.update(seq_mode_config.copy_and_resolve_references())

    if long_sequence_inference:
        assert(not train)
        c.globals.offload_inference = True
        c.globals.use_lma = True
        c.globals.use_flash = False
        c.model.template.offload_inference = True
        c.model.template.template_pair_stack.tune_chunk_size = False
        c.model.extra_msa.extra_msa_stack.tune_chunk_size = False
        c.model.evoformer_stack.tune_chunk_size = False
    
    if train:
        c.globals.blocks_per_ckpt = 1
        c.globals.chunk_size = None
        c.globals.use_lma = False
        c.globals.offload_inference = False
        c.model.template.average_templates = False
        c.model.template.offload_templates = False
    
    if low_prec:
        c.globals.eps = 1e-4
        # If we want exact numerical parity with the original, inf can't be
        # a global constant
        set_inf(c, 1e4)

    enforce_config_constraints(c)

    return c


c_z = mlc.FieldReference(128, field_type=int)
c_m = mlc.FieldReference(256, field_type=int)
c_t = mlc.FieldReference(64, field_type=int)
c_e = mlc.FieldReference(64, field_type=int)
c_s = mlc.FieldReference(384, field_type=int)

# For seqemb mode, dimension size of the per-residue sequence embedding passed to the model
# In current model, the dimension size is the ESM-1b dimension size i.e. 1280.
preemb_dim_size = mlc.FieldReference(1280, field_type=int)

blocks_per_ckpt = mlc.FieldReference(None, field_type=int)
chunk_size = mlc.FieldReference(4, field_type=int)
aux_distogram_bins = mlc.FieldReference(64, field_type=int)
tm_enabled = mlc.FieldReference(False, field_type=bool)
eps = mlc.FieldReference(1e-8, field_type=float)
templates_enabled = mlc.FieldReference(True, field_type=bool)
embed_template_torsion_angles = mlc.FieldReference(True, field_type=bool)
tune_chunk_size = mlc.FieldReference(True, field_type=bool)

NUM_RES = "num residues placeholder"
NUM_MSA_SEQ = "msa placeholder"
NUM_EXTRA_SEQ = "extra msa placeholder"
NUM_TEMPLATES = "num templates placeholder"

config = mlc.ConfigDict(
    {
        "data": {
            "common": {
                "feat": {
                    "aatype": [NUM_RES],
                    "all_atom_mask": [NUM_RES, None],
                    "all_atom_positions": [NUM_RES, None, None],
                    "alt_chi_angles": [NUM_RES, None],
                    "atom14_alt_gt_exists": [NUM_RES, None],
                    "atom14_alt_gt_positions": [NUM_RES, None, None],
                    "atom14_atom_exists": [NUM_RES, None],
                    "atom14_atom_is_ambiguous": [NUM_RES, None],
                    "atom14_gt_exists": [NUM_RES, None],
                    "atom14_gt_positions": [NUM_RES, None, None],
                    "atom37_atom_exists": [NUM_RES, None],
                    "backbone_rigid_mask": [NUM_RES],
                    "backbone_rigid_tensor": [NUM_RES, None, None],
                    "bert_mask": [NUM_MSA_SEQ, NUM_RES],
                    "chi_angles_sin_cos": [NUM_RES, None, None],
                    "chi_mask": [NUM_RES, None],
                    "extra_deletion_value": [NUM_EXTRA_SEQ, NUM_RES],
                    "extra_has_deletion": [NUM_EXTRA_SEQ, NUM_RES],
                    "extra_msa": [NUM_EXTRA_SEQ, NUM_RES],
                    "extra_msa_mask": [NUM_EXTRA_SEQ, NUM_RES],
                    "extra_msa_row_mask": [NUM_EXTRA_SEQ],
                    "is_distillation": [],
                    "msa_feat": [NUM_MSA_SEQ, NUM_RES, None],
                    "msa_mask": [NUM_MSA_SEQ, NUM_RES],
                    "msa_row_mask": [NUM_MSA_SEQ],
                    "no_recycling_iters": [],
                    "pseudo_beta": [NUM_RES, None],
                    "pseudo_beta_mask": [NUM_RES],
                    "residue_index": [NUM_RES],
                    "residx_atom14_to_atom37": [NUM_RES, None],
                    "residx_atom37_to_atom14": [NUM_RES, None],
                    "resolution": [],
                    "rigidgroups_alt_gt_frames": [NUM_RES, None, None, None],
                    "rigidgroups_group_exists": [NUM_RES, None],
                    "rigidgroups_group_is_ambiguous": [NUM_RES, None],
                    "rigidgroups_gt_exists": [NUM_RES, None],
                    "rigidgroups_gt_frames": [NUM_RES, None, None, None],
                    "seq_length": [],
                    "seq_mask": [NUM_RES],
                    "target_feat": [NUM_RES, None],
                    "template_aatype": [NUM_TEMPLATES, NUM_RES],
                    "template_all_atom_mask": [NUM_TEMPLATES, NUM_RES, None],
                    "template_all_atom_positions": [
                        NUM_TEMPLATES, NUM_RES, None, None,
                    ],
                    "template_alt_torsion_angles_sin_cos": [
                        NUM_TEMPLATES, NUM_RES, None, None,
                    ],
                    "template_backbone_rigid_mask": [NUM_TEMPLATES, NUM_RES],
                    "template_backbone_rigid_tensor": [
                        NUM_TEMPLATES, NUM_RES, None, None,
                    ],
                    "template_mask": [NUM_TEMPLATES],
                    "template_pseudo_beta": [NUM_TEMPLATES, NUM_RES, None],
                    "template_pseudo_beta_mask": [NUM_TEMPLATES, NUM_RES],
                    "template_sum_probs": [NUM_TEMPLATES, None],
                    "template_torsion_angles_mask": [
                        NUM_TEMPLATES, NUM_RES, None,
                    ],
                    "template_torsion_angles_sin_cos": [
                        NUM_TEMPLATES, NUM_RES, None, None,
                    ],
                    "true_msa": [NUM_MSA_SEQ, NUM_RES],
                    "use_clamped_fape": [],
                },
                "masked_msa": {
                    "profile_prob": 0.1,
                    "same_prob": 0.1,
                    "uniform_prob": 0.1,
                },
                "max_recycling_iters": 3,
                "msa_cluster_features": True,
                "reduce_msa_clusters_by_max_templates": False,
                "resample_msa_in_recycling": True,
                "template_features": [
                    "template_all_atom_positions",
                    "template_sum_probs",
                    "template_aatype",
                    "template_all_atom_mask",
                ],
                "unsupervised_features": [
                    "aatype",
                    "residue_index",
                    "msa",
                    "num_alignments",
                    "seq_length",
                    "between_segment_residues",
                    "deletion_matrix",
                    "no_recycling_iters",
                ],
                "use_templates": templates_enabled,
                "use_template_torsion_angles": embed_template_torsion_angles,
            },
            "seqemb_mode": { # Configuration for sequence embedding mode
                "enabled": False, # If True, use seq emb instead of MSA
            },
            "supervised": {
                "clamp_prob": 0.9,
                "supervised_features": [
                    "all_atom_mask",
                    "all_atom_positions",
                    "resolution",
                    "use_clamped_fape",
                    "is_distillation",
                ],
            },
            "predict": {
                "fixed_size": True,
                "subsample_templates": False,  # We want top templates.
                "masked_msa_replace_fraction": 0.15,
                "max_msa_clusters": 512,
                "max_extra_msa": 1024,
                "max_template_hits": 4,
                "max_templates": 4,
                "crop": False,
                "crop_size": None,
                "spatial_crop_prob": None,
                "interface_threshold": None,
                "supervised": False,
                "uniform_recycling": False,
            },
            "eval": {
                "fixed_size": True,
                "subsample_templates": False,  # We want top templates.
                "masked_msa_replace_fraction": 0.15,
                "max_msa_clusters": 128,
                "max_extra_msa": 1024,
                "max_template_hits": 4,
                "max_templates": 4,
                "crop": False,
                "crop_size": None,
                "spatial_crop_prob": None,
                "interface_threshold": None,
                "supervised": True,
                "uniform_recycling": False,
            },
            "train": {
                "fixed_size": True,
                "subsample_templates": True,
                "masked_msa_replace_fraction": 0.15,
                "max_msa_clusters": 128,
                "max_extra_msa": 1024,
                "max_template_hits": 4,
                "max_templates": 4,
                "shuffle_top_k_prefiltered": 20,
                "crop": True,
                "crop_size": 256,
                "spatial_crop_prob": 0.,
                "interface_threshold": None,
                "supervised": True,
                "clamp_prob": 0.9,
                "max_distillation_msa_clusters": 1000,
                "uniform_recycling": True,
                "distillation_prob": 0.75,
            },
            "data_module": {
                "use_small_bfd": False,
                "data_loaders": {
                    "batch_size": 1,
                    "num_workers": 16,
                    "pin_memory": True,
                },
            },
        },
        # Recurring FieldReferences that can be changed globally here
        "globals": {
            "seqemb_mode_enabled": False, # Global flag for enabling seq emb mode
            "blocks_per_ckpt": blocks_per_ckpt,
            "chunk_size": chunk_size,
            # Use Staats & Rabe's low-memory attention algorithm. Mutually
            # exclusive with use_flash.
            "use_lma": False,
            # Use FlashAttention in selected modules. Mutually exclusive with 
            # use_lma. Doesn't work that well on long sequences (>1000 residues).
            "use_flash": False,
            "offload_inference": False,
            "c_z": c_z,
            "c_m": c_m,
            "c_t": c_t,
            "c_e": c_e,
            "c_s": c_s,
            "eps": eps,
            "is_multimer": False,
        },
        "model": {
            "_mask_trans": False,
            "input_embedder": {
                "tf_dim": 22,
                "msa_dim": 49,
                "c_z": c_z,
                "c_m": c_m,
                "relpos_k": 32,
            },
            "recycling_embedder": {
                "c_z": c_z,
                "c_m": c_m,
                "min_bin": 3.25,
                "max_bin": 20.75,
                "no_bins": 15,
                "inf": 1e8,
            },
            "template": {
                "distogram": {
                    "min_bin": 3.25,
                    "max_bin": 50.75,
                    "no_bins": 39,
                },
                "template_single_embedder": {
                    # DISCREPANCY: c_in is supposed to be 51.
                    "c_in": 57,
                    "c_out": c_m,
                },
                "template_pair_embedder": {
                    "c_in": 88,
                    "c_out": c_t,
                },
                "template_pair_stack": {
                    "c_t": c_t,
                    # DISCREPANCY: c_hidden_tri_att here is given in the supplement
                    # as 64. In the code, it's 16.
                    "c_hidden_tri_att": 16,
                    "c_hidden_tri_mul": 64,
                    "no_blocks": 2,
                    "no_heads": 4,
                    "pair_transition_n": 2,
                    "dropout_rate": 0.25,
                    "tri_mul_first": False,
                    "fuse_projection_weights": False,
                    "blocks_per_ckpt": blocks_per_ckpt,
                    "tune_chunk_size": tune_chunk_size,
                    "inf": 1e9,
                },
                "template_pointwise_attention": {
                    "c_t": c_t,
                    "c_z": c_z,
                    # DISCREPANCY: c_hidden here is given in the supplement as 64.
                    # It's actually 16.
                    "c_hidden": 16,
                    "no_heads": 4,
                    "inf": 1e5,  # 1e9,
                },
                "inf": 1e5,  # 1e9,
                "eps": eps,  # 1e-6,
                "enabled": templates_enabled,
                "embed_angles": embed_template_torsion_angles,
                "use_unit_vector": False,
                # Approximate template computation, saving memory.
                # In our experiments, results are equivalent to or better than
                # the stock implementation. Should be enabled for all new
                # training runs.
                "average_templates": False,
                # Offload template embeddings to CPU memory. Vastly reduced
                # memory consumption at the cost of a modest increase in
                # runtime. Useful for inference on very long sequences.
                # Mutually exclusive with average_templates. Automatically
                # enabled if offload_inference is set.
                "offload_templates": False,
            },
            "extra_msa": {
                "extra_msa_embedder": {
                    "c_in": 25,
                    "c_out": c_e,
                },
                "extra_msa_stack": {
                    "c_m": c_e,
                    "c_z": c_z,
                    "c_hidden_msa_att": 8,
                    "c_hidden_opm": 32,
                    "c_hidden_mul": 128,
                    "c_hidden_pair_att": 32,
                    "no_heads_msa": 8,
                    "no_heads_pair": 4,
                    "no_blocks": 4,
                    "transition_n": 4,
                    "msa_dropout": 0.15,
                    "pair_dropout": 0.25,
                    "opm_first": False,
                    "fuse_projection_weights": False,
                    "clear_cache_between_blocks": False,
                    "tune_chunk_size": tune_chunk_size,
                    "inf": 1e9,
                    "eps": eps,  # 1e-10,
                    "ckpt": blocks_per_ckpt is not None,
                },
                "enabled": True,
            },
            "evoformer_stack": {
                "c_m": c_m,
                "c_z": c_z,
                "c_hidden_msa_att": 32,
                "c_hidden_opm": 32,
                "c_hidden_mul": 128,
                "c_hidden_pair_att": 32,
                "c_s": c_s,
                "no_heads_msa": 8,
                "no_heads_pair": 4,
                "no_blocks": 48,
                "transition_n": 4,
                "msa_dropout": 0.15,
                "pair_dropout": 0.25,
<<<<<<< HEAD
                "opm_first": False,
                "fuse_projection_weights": False,
=======
                "no_column_attention": False,
>>>>>>> 9e32781f
                "blocks_per_ckpt": blocks_per_ckpt,
                "clear_cache_between_blocks": False,
                "tune_chunk_size": tune_chunk_size,
                "inf": 1e9,
                "eps": eps,  # 1e-10,
            },
            "structure_module": {
                "c_s": c_s,
                "c_z": c_z,
                "c_ipa": 16,
                "c_resnet": 128,
                "no_heads_ipa": 12,
                "no_qk_points": 4,
                "no_v_points": 8,
                "dropout_rate": 0.1,
                "no_blocks": 8,
                "no_transition_layers": 1,
                "no_resnet_blocks": 2,
                "no_angles": 7,
                "trans_scale_factor": 10,
                "epsilon": eps,  # 1e-12,
                "inf": 1e5,
            },
            "heads": {
                "lddt": {
                    "no_bins": 50,
                    "c_in": c_s,
                    "c_hidden": 128,
                },
                "distogram": {
                    "c_z": c_z,
                    "no_bins": aux_distogram_bins,
                },
                "tm": {
                    "c_z": c_z,
                    "no_bins": aux_distogram_bins,
                    "enabled": tm_enabled,
                },
                "masked_msa": {
                    "c_m": c_m,
                    "c_out": 23,
                },
                "experimentally_resolved": {
                    "c_s": c_s,
                    "c_out": 37,
                },
            },
            # A negative value indicates that no early stopping will occur, i.e.
            # the model will always run `max_recycling_iters` number of recycling
            # iterations. A positive value will enable early stopping if the
            # difference in pairwise distances is less than the tolerance between
            # recycling steps.
            "recycle_early_stop_tolerance": -1.
        },
        "relax": {
            "max_iterations": 0,  # no max
            "tolerance": 2.39,
            "stiffness": 10.0,
            "max_outer_iterations": 20,
            "exclude_residues": [],
        },
        "loss": {
            "distogram": {
                "min_bin": 2.3125,
                "max_bin": 21.6875,
                "no_bins": 64,
                "eps": eps,  # 1e-6,
                "weight": 0.3,
            },
            "experimentally_resolved": {
                "eps": eps,  # 1e-8,
                "min_resolution": 0.1,
                "max_resolution": 3.0,
                "weight": 0.0,
            },
            "fape": {
                "backbone": {
                    "clamp_distance": 10.0,
                    "loss_unit_distance": 10.0,
                    "weight": 0.5,
                },
                "sidechain": {
                    "clamp_distance": 10.0,
                    "length_scale": 10.0,
                    "weight": 0.5,
                },
                "eps": 1e-4,
                "weight": 1.0,
            },
            "plddt_loss": {
                "min_resolution": 0.1,
                "max_resolution": 3.0,
                "cutoff": 15.0,
                "no_bins": 50,
                "eps": eps,  # 1e-10,
                "weight": 0.01,
            },
            "masked_msa": {
                "num_classes": 23,
                "eps": eps,  # 1e-8,
                "weight": 2.0,
            },
            "supervised_chi": {
                "chi_weight": 0.5,
                "angle_norm_weight": 0.01,
                "eps": eps,  # 1e-6,
                "weight": 1.0,
            },
            "violation": {
                "violation_tolerance_factor": 12.0,
                "clash_overlap_tolerance": 1.5,
                "average_clashes": False,
                "eps": eps,  # 1e-6,
                "weight": 0.0,
            },
            "tm": {
                "max_bin": 31,
                "no_bins": 64,
                "min_resolution": 0.1,
                "max_resolution": 3.0,
                "eps": eps,  # 1e-8,
                "weight": 0.,
                "enabled": tm_enabled,
            },
            "chain_center_of_mass": {
                "clamp_distance": -4.0,
                "weight": 0.,
                "eps": eps,
                "enabled": False,
            },
            "eps": eps,
        },
        "ema": {"decay": 0.999},
    }
)

<<<<<<< HEAD
multimer_config_update = mlc.ConfigDict({
    "globals": {
        "is_multimer": True,
        "bfloat16": False,  # TODO: Change to True when implemented
        "bfloat16_output": False
    },
    "data": {
        "common": {
            "feat": {
                "aatype": [NUM_RES],
                "all_atom_mask": [NUM_RES, None],
                "all_atom_positions": [NUM_RES, None, None],
                # "all_chains_entity_ids": [],  # TODO: Resolve missing features, remove processed msa feats
                # "all_crops_all_chains_mask": [],
                # "all_crops_all_chains_positions": [],
                # "all_crops_all_chains_residue_ids": [],
                "assembly_num_chains": [],
                "asym_id": [NUM_RES],
                "atom14_atom_exists": [NUM_RES, None],
                "atom37_atom_exists": [NUM_RES, None],
                "bert_mask": [NUM_MSA_SEQ, NUM_RES],
                "cluster_bias_mask": [NUM_MSA_SEQ],
                "cluster_profile": [NUM_MSA_SEQ, NUM_RES, None],
                "cluster_deletion_mean": [NUM_MSA_SEQ, NUM_RES],
                "deletion_matrix": [NUM_MSA_SEQ, NUM_RES],
                "deletion_mean": [NUM_RES],
                "entity_id": [NUM_RES],
                "entity_mask": [NUM_RES],
                "extra_deletion_matrix": [NUM_EXTRA_SEQ, NUM_RES],
                "extra_msa": [NUM_EXTRA_SEQ, NUM_RES],
                "extra_msa_mask": [NUM_EXTRA_SEQ, NUM_RES],
                # "mem_peak": [],
                "msa": [NUM_MSA_SEQ, NUM_RES],
                "msa_feat": [NUM_MSA_SEQ, NUM_RES, None],
                "msa_mask": [NUM_MSA_SEQ, NUM_RES],
                "msa_profile": [NUM_RES, None],
                "num_alignments": [],
                "num_templates": [],
                # "queue_size": [],
                "residue_index": [NUM_RES],
                "residx_atom14_to_atom37": [NUM_RES, None],
                "residx_atom37_to_atom14": [NUM_RES, None],
                "resolution": [],
                "seq_length": [],
                "seq_mask": [NUM_RES],
                "sym_id": [NUM_RES],
                "target_feat": [NUM_RES, None],
                "template_aatype": [NUM_TEMPLATES, NUM_RES],
                "template_all_atom_mask": [NUM_TEMPLATES, NUM_RES, None],
                "template_all_atom_positions": [
                    NUM_TEMPLATES, NUM_RES, None, None,
                ],
                "true_msa": [NUM_MSA_SEQ, NUM_RES]
            },
            "max_recycling_iters": 20,
            "unsupervised_features": [
                    "aatype",
                    "residue_index",
                    "msa",
                    "num_alignments",
                    "seq_length",
                    "between_segment_residues",
                    "deletion_matrix",
                    "no_recycling_iters",
                    # Additional multimer features
                    "msa_mask",
                    "seq_mask",
                    "asym_id",
                    "entity_id",
                    "sym_id",
                ]
        },
        "supervised": {
            "clamp_prob": 1.
        },
        # TODO: Change max_msa_clusters and max_extra_msa to multimer feats within model:
        # c.model.input_embedder.num_msa = 508
        # c.model.extra_msa.extra_msa_embedder.num_extra_msa = 2048
        "predict": {
            "max_msa_clusters": 508,
            "max_extra_msa": 2048
        },
        "eval": {
            "max_msa_clusters": 508,
            "max_extra_msa": 2048
        },
        "train": {
            "max_msa_clusters": 508,
            "max_extra_msa": 2048,
            "crop_size": 640,
            "spatial_crop_prob": 0.5,
            "interface_threshold": 10.,
            "clamp_prob": 1.,
        },
    },
    "model": {
        "input_embedder": {
            "tf_dim": 21,
            #"num_msa": 508,
            "max_relative_chain": 2,
            "max_relative_idx": 32,
            "use_chain_relative": True
        },
        "template": {
            "template_single_embedder": {
                "c_in": 34,
                "c_out": c_m
            },
            "template_pair_embedder": {
                "c_in": c_z,
                "c_out": c_t,
                "c_dgram": 39,
                "c_aatype": 22
            },
            "template_pair_stack": {
                "tri_mul_first": True,
                "fuse_projection_weights": True
            },
            "c_t": c_t,
            "c_z": c_z,
            "use_unit_vector": True
        },
        "extra_msa": {
            # "extra_msa_embedder": {
            #     "num_extra_msa": 2048
            # },
            "extra_msa_stack": {
                "opm_first": True,
                "fuse_projection_weights": True
            }
        },
        "evoformer_stack": {
            "opm_first": True,
            "fuse_projection_weights": True
        },
        "structure_module": {
            "trans_scale_factor": 20
        },
        "heads": {
            "tm": {
                "ptm_weight": 0.2,
                "iptm_weight": 0.8,
                "enabled": True
            },
            "masked_msa": {
                "c_out": 22
            },
        },
        "recycle_early_stop_tolerance": 0.5
    },
    "loss": {
        "fape": {
            "intra_chain_backbone": {
                "clamp_distance": 10.0,
                "loss_unit_distance": 10.0,
                "weight": 0.5
            },
            "interface_backbone": {
                "clamp_distance": 30.0,
                "loss_unit_distance": 20.0,
                "weight": 0.5
            }
        },
        "masked_msa": {
            "num_classes": 22
        },
        "violation": {
            "average_clashes": True,
            "weight": 0.03 # Not finetuning
        },
        "tm": {
            "weight": 0.1,
            "enabled": True
        },
        "chain_center_of_mass": {
            "weight": 0.05,
            "enabled": True
        }
=======
seq_mode_config = mlc.ConfigDict({
    "data": {
        "common": {
            "feat": {
                "seq_embedding": [NUM_RES, None],
            },
            "seqemb_features": [ # List of features to be generated in seqemb mode
                "seq_embedding"
            ],
        },
        "seqemb_mode": { # Configuration for sequence embedding mode
            "enabled": True, # If True, use seq emb instead of MSA
        },
    },
    "globals": {
        "seqemb_mode_enabled": True,
    },
    "model": {
        "preembedding_embedder": { # Used in sequence embedding mode
            "tf_dim": 22,
            "preembedding_dim": preemb_dim_size,
            "c_z": c_z,
            "c_m": c_m,
            "relpos_k": 32,
        },
>>>>>>> 9e32781f
    }
})<|MERGE_RESOLUTION|>--- conflicted
+++ resolved
@@ -153,8 +153,32 @@
         c.model.template.enabled = False
         c.model.heads.tm.enabled = True
         c.loss.tm.weight = 0.1
-<<<<<<< HEAD
-    elif "multimer" in name:
+    elif name.startswith("seq"):  # SINGLE SEQUENCE EMBEDDING PRESETS
+        c.update(seq_mode_config.copy_and_resolve_references())
+        if name == "seqemb_initial_training":
+            c.data.train.max_msa_clusters = 1
+            c.data.eval.max_msa_clusters = 1
+            c.data.train.max_distillation_msa_clusters = 1
+        elif name == "seqemb_finetuning":
+            c.data.train.max_msa_clusters = 1
+            c.data.eval.max_msa_clusters = 1
+            c.data.train.max_distillation_msa_clusters = 1
+            c.data.train.crop_size = 384
+            c.loss.violation.weight = 1.
+            c.loss.experimentally_resolved.weight = 0.01
+        elif name == "seq_model_esm1b":
+            c.data.common.use_templates = True
+            c.data.common.use_template_torsion_angles = True
+            c.model.template.enabled = True
+            c.data.predict.max_msa_clusters = 1
+        elif name == "seq_model_esm1b_ptm":
+            c.data.common.use_templates = True
+            c.data.common.use_template_torsion_angles = True
+            c.model.template.enabled = True
+            c.data.predict.max_msa_clusters = 1
+            c.model.heads.tm.enabled = True
+            c.loss.tm.weight = 0.1
+    elif "multimer" in name:  # MULTIMER PRESETS
         c.update(multimer_config_update.copy_and_resolve_references())
 
         # Not used in multimer
@@ -188,43 +212,8 @@
             c.data.train.max_extra_msa = 1152
             c.data.eval.max_extra_msa = 1152
             c.data.predict.max_extra_msa = 1152
-=======
-    # SINGLE SEQUENCE EMBEDDING PRESETS
-    elif name == "seqemb_initial_training":
-        c.data.train.max_msa_clusters = 1
-        c.data.eval.max_msa_clusters = 1
-        c.data.train.max_distillation_msa_clusters = 1
-    elif name == "seqemb_finetuning":
-        c.data.train.max_msa_clusters = 1
-        c.data.eval.max_msa_clusters = 1
-        c.data.train.max_distillation_msa_clusters = 1
-        c.data.train.crop_size = 384
-        c.loss.violation.weight = 1.
-        c.loss.experimentally_resolved.weight = 0.01
-    elif name == "seq_model_esm1b":
-        c.data.common.use_templates = True
-        c.data.common.use_template_torsion_angles = True
-        c.model.template.enabled = True
-        c.data.predict.max_msa_clusters = 1
-    elif name == "seq_model_esm1b_ptm":
-        c.data.common.use_templates = True
-        c.data.common.use_template_torsion_angles = True
-        c.model.template.enabled = True
-        c.data.predict.max_msa_clusters = 1
-        c.model.heads.tm.enabled = True
-        c.loss.tm.weight = 0.1
->>>>>>> 9e32781f
     else:
         raise ValueError("Invalid model name")
-
-    if name.startswith("seq"):
-        # Tell the data pipeline that we will use sequence embeddings instead of MSAs.
-        c.data.seqemb_mode.enabled = True
-        c.globals.seqemb_mode_enabled = True
-        # In seqemb mode, we turn off the ExtraMSAStack and Evoformer's column attention.
-        c.model.extra_msa.enabled = False
-        c.model.evoformer_stack.no_column_attention = True
-        c.update(seq_mode_config.copy_and_resolve_references())
 
     if long_sequence_inference:
         assert(not train)
@@ -450,7 +439,6 @@
         },
         # Recurring FieldReferences that can be changed globally here
         "globals": {
-            "seqemb_mode_enabled": False, # Global flag for enabling seq emb mode
             "blocks_per_ckpt": blocks_per_ckpt,
             "chunk_size": chunk_size,
             # Use Staats & Rabe's low-memory attention algorithm. Mutually
@@ -467,6 +455,7 @@
             "c_s": c_s,
             "eps": eps,
             "is_multimer": False,
+            "seqemb_mode_enabled": False, # Global flag for enabling seq emb mode
         },
         "model": {
             "_mask_trans": False,
@@ -584,12 +573,9 @@
                 "transition_n": 4,
                 "msa_dropout": 0.15,
                 "pair_dropout": 0.25,
-<<<<<<< HEAD
+                "no_column_attention": False,
                 "opm_first": False,
                 "fuse_projection_weights": False,
-=======
-                "no_column_attention": False,
->>>>>>> 9e32781f
                 "blocks_per_ckpt": blocks_per_ckpt,
                 "clear_cache_between_blocks": False,
                 "tune_chunk_size": tune_chunk_size,
@@ -726,7 +712,6 @@
     }
 )
 
-<<<<<<< HEAD
 multimer_config_update = mlc.ConfigDict({
     "globals": {
         "is_multimer": True,
@@ -905,7 +890,10 @@
             "weight": 0.05,
             "enabled": True
         }
-=======
+    }
+})
+
+
 seq_mode_config = mlc.ConfigDict({
     "data": {
         "common": {
@@ -924,13 +912,18 @@
         "seqemb_mode_enabled": True,
     },
     "model": {
-        "preembedding_embedder": { # Used in sequence embedding mode
+        "preembedding_embedder": {  # Used in sequence embedding mode
             "tf_dim": 22,
             "preembedding_dim": preemb_dim_size,
             "c_z": c_z,
             "c_m": c_m,
             "relpos_k": 32,
         },
->>>>>>> 9e32781f
+        "extra_msa": {
+            "enabled": False  # Disable Extra MSA Stack
+        },
+        "evoformer_stack": {
+            "no_column_attention": True  # Turn off Evoformer's column attention
+        },
     }
 })